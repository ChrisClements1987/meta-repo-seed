"""
Seed Script for Our Company Repo Structure  

This script sets up the initial structure for a new meta-repo and
placeholders for our cloud-storage and portfolio project repos.

The script is idempotent and can be safely run multiple times.
"""

import os
import sys
import json
import shutil
import subprocess
import argparse
import logging
import yaml
from pathlib import Path
from typing import Dict, List, Optional, Tuple, Union, Any
import tempfile
from datetime import datetime


def setup_logging(verbose: bool = False) -> logging.Logger:
    """Set up logging configuration."""
    level = logging.DEBUG if verbose else logging.INFO
    logging.basicConfig(
        level=level,
        format='%(asctime)s - %(levelname)s - %(message)s',
        datefmt='%Y-%m-%d %H:%M:%S'
    )
    return logging.getLogger(__name__)


def sanitize_project_name(name: str) -> str:
    """
    Sanitize and validate project name to prevent path traversal attacks.
    
    Args:
        name: The project name to sanitize
        
    Returns:
        Sanitized project name
        
    Raises:
        ValueError: If the project name is invalid or potentially dangerous
    """
    import re
    
    if not name or not name.strip():
        raise ValueError("Project name cannot be empty")
    
    name = name.strip()
    
    # Check for reserved names
    if name in ("", ".", ".."):
        raise ValueError("Invalid project name: cannot be '.', '..', or empty")
    
    # Check for absolute paths
    if Path(name).is_absolute():
        raise ValueError("Project name must not be an absolute path")
    
    # Check for path separators
    seps = {os.sep}
    if os.altsep:  # Windows also has forward slash
        seps.add(os.altsep)
    if any(sep in name for sep in seps):
        raise ValueError("Project name must not contain path separators")
    
    # Check for parent directory traversal
    if ".." in name:
        raise ValueError("Project name must not contain '..' sequences")
    
    # Validate against safe character set (allow Unicode letters/numbers plus common safe chars)
    if not re.match(r"^[\w\-_\.]+$", name, re.UNICODE):
        raise ValueError("Project name may only contain letters, numbers, hyphens, underscores, and periods")
    
    # Additional length check for sanity
    if len(name) > 255:
        raise ValueError("Project name too long (maximum 255 characters)")
    
    return name


def get_project_name() -> str:
    """Get the project name from the current directory name."""
    current_dir = Path.cwd()
    # If we're in meta-repo-seed, go up one level
    if current_dir.name == 'meta-repo-seed':
        project_name = current_dir.parent.name
    else:
        project_name = current_dir.name
    
    logger.info(f"Detected project name: {project_name}")
    
    # Sanitize the detected project name
    try:
        return sanitize_project_name(project_name)
    except ValueError as e:
        logger.error(f"Detected project name is invalid: {e}")
        raise ValueError(f"Invalid project name '{project_name}': {e}")


def get_github_username() -> str:
    """Get GitHub username from git config or prompt user."""
    try:
        # Try to get from git config
        result = subprocess.run(
            ['git', 'config', '--global', 'user.name'],
            capture_output=True,
            text=True,
            check=True
        )
        username = result.stdout.strip()
        if username:
            logger.info(f"Detected GitHub username from git config: {username}")
            return username
    except (subprocess.CalledProcessError, FileNotFoundError):
        logger.warning("Could not detect GitHub username from git config")
    
    # Fallback to user input
    username = input("Please enter your GitHub username: ").strip()
    if not username:
        raise ValueError("GitHub username is required")
    
    return username


def ensure_directory_exists(path: Path, description: str = "") -> bool:
    """
    Ensure a directory exists, creating it if necessary.
    Returns True if directory was created, False if it already existed.
    """
    if path.exists():
        if path.is_dir():
            logger.debug(f"Directory already exists: {path}")
            return False
        else:
            raise FileExistsError(f"Path exists but is not a directory: {path}")
    
    try:
        path.mkdir(parents=True, exist_ok=True)
        logger.info(f"Created directory: {path} {description}")
        return True
    except Exception as e:
        logger.error(f"Failed to create directory {path}: {e}")
        raise


def copy_template_file(source: Path, destination: Path, description: str = "") -> bool:
    """
    Copy a template file to destination if it doesn't exist.
    Returns True if file was copied, False if it already existed.
    """
    if destination.exists():
        logger.debug(f"File already exists: {destination}")
        return False
    
    try:
        # Ensure destination directory exists
        destination.parent.mkdir(parents=True, exist_ok=True)
        shutil.copy2(source, destination)
        logger.info(f"Copied template file: {destination} {description}")
        return True
    except Exception as e:
        logger.error(f"Failed to copy {source} to {destination}: {e}")
        raise


def create_file_from_template(template_path: Path, destination: Path, replacements: Dict[str, str], description: str = "") -> bool:
    """
    Create a file from a template with placeholder replacements.
    Returns True if file was created, False if it already existed.
    """
    if destination.exists():
        logger.debug(f"File already exists: {destination}")
        return False
    
    if not template_path.exists():
        logger.warning(f"Template file not found: {template_path}")
        return False
    
    try:
        # Read template content
        with open(template_path, 'r', encoding='utf-8') as f:
            content = f.read()
        
        # Replace placeholders
        for placeholder, value in replacements.items():
            content = content.replace(f"{{{{{placeholder}}}}}", value)
        
        # Ensure destination directory exists
        destination.parent.mkdir(parents=True, exist_ok=True)
        
        # Write processed content to destination
        with open(destination, 'w', encoding='utf-8') as f:
            f.write(content)
        
        logger.info(f"Created file from template: {destination} {description}")
        return True
    except Exception as e:
        logger.error(f"Failed to create {destination} from template {template_path}: {e}")
        raise


class Configuration:
    """Handle configuration file operations for seeding parameters."""
    
    def __init__(self):
        self.config_data = {}
        self.supported_formats = ['.yaml', '.yml', '.json']
    
    def save_config(self, config_path: Path, project_name: str, github_username: str, 
                   template_path: Optional[str] = None, **kwargs) -> None:
        """Save current configuration to a file."""
        config_data = {
            'project_name': project_name,
            'github_username': github_username,
            'created_at': datetime.now().isoformat(),
            'version': '1.1.0',
            'template_path': template_path,
            'replacements': {
                'PROJECT_NAME': project_name,
                'GITHUB_USERNAME': github_username,
                'CURRENT_DATE': datetime.now().strftime('%Y-%m-%d'),
                'DECISION_NUMBER': kwargs.get('decision_number', '001'),
                'DECISION_TITLE': kwargs.get('decision_title', 'Sample Decision'),
                'STATUS': kwargs.get('status', 'Proposed'),
                'ALTERNATIVE_NAME': kwargs.get('alternative_name', 'Alternative Option')
            }
        }
        
        # Add any additional configuration options
        for key, value in kwargs.items():
            if key not in config_data and key not in config_data['replacements']:
                config_data[key] = value
        
        config_path.parent.mkdir(parents=True, exist_ok=True)
        
        if config_path.suffix.lower() in ['.yaml', '.yml']:
            try:
                with open(config_path, 'w', encoding='utf-8') as f:
                    yaml.safe_dump(config_data, f, default_flow_style=False, sort_keys=False)
                logger.info(f"✓ Configuration saved to {config_path}")
            except ImportError:
                logger.warning("PyYAML not available, falling back to JSON format")
                json_path = config_path.with_suffix('.json')
                with open(json_path, 'w', encoding='utf-8') as f:
                    json.dump(config_data, f, indent=2)
                logger.info(f"✓ Configuration saved to {json_path}")
        else:
            with open(config_path, 'w', encoding='utf-8') as f:
                json.dump(config_data, f, indent=2)
            logger.info(f"✓ Configuration saved to {config_path}")
    
    def load_config(self, config_path: Path) -> Dict[str, Any]:
        """Load configuration from a file."""
        if not config_path.exists():
            raise FileNotFoundError(f"Configuration file not found: {config_path}")
        
        if config_path.suffix.lower() not in self.supported_formats:
            raise ValueError(f"Unsupported config format. Supported: {', '.join(self.supported_formats)}")
        
        try:
            with open(config_path, 'r', encoding='utf-8') as f:
                if config_path.suffix.lower() in ['.yaml', '.yml']:
                    try:
                        self.config_data = yaml.safe_load(f) or {}
                    except ImportError:
                        raise ImportError("PyYAML is required for YAML config files. Install with: pip install pyyaml")
                else:
                    self.config_data = json.load(f)
            
            logger.info(f"✓ Configuration loaded from {config_path}")
            return self.config_data
            
        except (yaml.YAMLError, json.JSONDecodeError) as e:
            raise ValueError(f"Invalid configuration file format: {e}")
        except Exception as e:
            raise Exception(f"Error loading configuration: {e}")
    
    def get_project_name(self) -> Optional[str]:
        """Get project name from loaded configuration."""
        return self.config_data.get('project_name')
    
    def get_github_username(self) -> Optional[str]:
        """Get GitHub username from loaded configuration."""
        return self.config_data.get('github_username')
    
    def get_template_path(self) -> Optional[str]:
        """Get template path from loaded configuration."""
        return self.config_data.get('template_path')
    
    def get_replacements(self) -> Dict[str, str]:
        """Get template replacements from loaded configuration."""
        return self.config_data.get('replacements', {})
    
    def list_available_configs(self, directory: Path = None) -> List[Path]:
        """List available configuration files in a directory."""
        search_dir = directory or Path.cwd()
        config_files = []
        
        for ext in self.supported_formats:
            config_files.extend(search_dir.glob(f"*{ext}"))
        
        return sorted(config_files)


class RepoSeeder:
    """Main class for seeding repository structure."""
    
    def __init__(self, project_name: str, github_username: str, dry_run: bool = False, 
                 config_data: Optional[Dict[str, Any]] = None):
        self.project_name = project_name
        self.github_username = github_username
        self.dry_run = dry_run
        self.config_data = config_data or {}
        self.base_path = Path.cwd().parent if Path.cwd().name == 'meta-repo-seed' else Path.cwd()
        self.project_root = self.base_path / project_name
        self.meta_repo_path = self.project_root / 'meta-repo'
        self.cloud_storage_path = self.project_root / 'cloud-storage'
        self.template_path = Path.cwd()  # Current directory contains templates
        self.templates_dir = self.template_path / 'templates'
        
        # Template replacements dictionary - use config data if available
        if self.config_data and 'replacements' in self.config_data:
            self.replacements = self.config_data['replacements'].copy()
            # Update with current values to ensure they're fresh
            self.replacements['PROJECT_NAME'] = project_name
            self.replacements['GITHUB_USERNAME'] = github_username
            self.replacements['CURRENT_DATE'] = datetime.now().strftime('%Y-%m-%d')
        else:
            self.replacements = {
                'PROJECT_NAME': project_name,
                'GITHUB_USERNAME': github_username,
                'CURRENT_DATE': datetime.now().strftime('%Y-%m-%d'),
                'DECISION_NUMBER': '001',
                'DECISION_TITLE': 'Sample Decision',
                'STATUS': 'Proposed',
                'ALTERNATIVE_NAME': 'Alternative Option'
            }
        
        logger.info(f"Initializing RepoSeeder for project: {project_name}")
        logger.info(f"GitHub username: {github_username}")
        logger.info(f"Project root: {self.project_root}")
        logger.info(f"Templates directory: {self.templates_dir}")
        logger.info(f"Dry run mode: {dry_run}")
        if config_data:
            logger.info(f"Using configuration data with {len(config_data)} settings")
    
    def run(self):
        """Main execution method."""
        if self.dry_run:
            logger.info("DRY RUN MODE - No actual changes will be made")
        
        logger.info("Starting repository seeding process...")
        
        # Core structure setup
        self.create_base_structure()
        self.setup_meta_repo()
        self.setup_cloud_storage()
        self.create_governance_structure()
        self.create_automation_scripts()
        self.setup_documentation()
        self.create_template_content()
        
        logger.info("Repository seeding completed successfully!")
    
    def create_base_structure(self):
        """Create the base project structure."""
        logger.info("Creating base project structure...")
        
        if not self.dry_run:
            ensure_directory_exists(self.project_root, f"(project root)")
            ensure_directory_exists(self.meta_repo_path, "(meta-repo)")
            ensure_directory_exists(self.cloud_storage_path, "(cloud-storage)")
            
            # Create placeholder directories for future repos
            ensure_directory_exists(self.project_root / 'core-services', "(core-services)")
            ensure_directory_exists(self.project_root / 'saas-products', "(saas-products)")
            ensure_directory_exists(self.project_root / 'partner-products', "(partner-products)")
            ensure_directory_exists(self.project_root / 'charity-products', "(charity-products)")

    def setup_meta_repo(self):
        """Set up the meta-repo with Git initialization and GitHub workflows."""
        logger.info("Setting up meta-repo...")
        
        if not self.dry_run:
            # Initialize Git repository
            self.init_git_repo(self.meta_repo_path)
            
            # Create .gitignore
            self.create_gitignore()
            
            # Create GitHub workflows
            workflows_path = self.meta_repo_path / '.github' / 'workflows'
            ensure_directory_exists(workflows_path, "(GitHub workflows)")
            
            # Copy workflow templates
            ci_template = self.templates_dir / 'github' / 'workflows' / 'ci.yml.template'
            ci_dest = workflows_path / 'ci.yml'
            copy_template_file(ci_template, ci_dest, "(CI workflow)")
            
            readme_template = self.templates_dir / 'github' / 'workflows' / 'readme-docs.yml.template'
            readme_dest = workflows_path / 'readme-docs.yml'
            copy_template_file(readme_template, readme_dest, "(README docs workflow)")
    
    def init_git_repo(self, repo_path: Path):
        """Initialize a Git repository if it doesn't exist."""
        git_path = repo_path / '.git'
        if git_path.exists():
            logger.debug(f"Git repository already exists at: {repo_path}")
            return
        
        try:
            os.chdir(repo_path)
            subprocess.run(['git', 'init'], check=True, capture_output=True)
            logger.info(f"Initialized Git repository: {repo_path}")
        except subprocess.CalledProcessError as e:
            logger.error(f"Failed to initialize Git repository: {e}")
            raise
    
    def create_gitignore(self):
        """Create a comprehensive .gitignore file from template."""
        gitignore_path = self.meta_repo_path / '.gitignore'
        if gitignore_path.exists():
            logger.debug(".gitignore already exists")
            return
        
        template_path = self.templates_dir / 'gitignore.template'
        copy_template_file(template_path, gitignore_path, "(.gitignore)")
    
    def setup_cloud_storage(self):
        """Set up the cloud storage directory structure."""
        logger.info("Setting up cloud storage structure...")
        
        if not self.dry_run:
            # Strategy directories
            strategy_path = self.cloud_storage_path / 'strategy'
            ensure_directory_exists(strategy_path, "(strategy)")
            
            # Architecture directories
            arch_path = self.cloud_storage_path / 'architecture'
            ensure_directory_exists(arch_path, "(architecture)")
            ensure_directory_exists(arch_path / 'principles', "(architecture principles)")
            ensure_directory_exists(arch_path / 'adr', "(architecture decision records)")
            ensure_directory_exists(arch_path / 'patterns', "(architecture patterns)")
            ensure_directory_exists(arch_path / 'portfolio', "(architecture portfolio)")
            
            # Workspace directories
            workspace_path = self.cloud_storage_path / 'workspace'
            ensure_directory_exists(workspace_path, "(workspace)")
            ensure_directory_exists(workspace_path / 'initiatives', "(initiatives)")
            ensure_directory_exists(workspace_path / 'meeting-minutes', "(meeting minutes)")
            ensure_directory_exists(workspace_path / 'projects', "(projects)")
            ensure_directory_exists(workspace_path / 'ad-hoc', "(ad-hoc)")
            ensure_directory_exists(workspace_path / 'notes', "(notes)")
            ensure_directory_exists(workspace_path / 'personal', "(personal)")
            ensure_directory_exists(workspace_path / 'family', "(family)")
            
            # Documentation directories
            docs_path = self.cloud_storage_path / 'documentation'
            ensure_directory_exists(docs_path, "(cloud documentation)")
            ensure_directory_exists(docs_path / 'meta-repo', "(meta-repo docs)")
            ensure_directory_exists(docs_path / 'core-services', "(core-services docs)")
            ensure_directory_exists(docs_path / 'saas-products', "(saas-products docs)")
            ensure_directory_exists(docs_path / 'partner-products', "(partner-products docs)")
            ensure_directory_exists(docs_path / 'charity-products', "(charity-products docs)")
    
    def create_governance_structure(self):
        """Create the governance structure in meta-repo."""
        logger.info("Creating governance structure...")
        
        if not self.dry_run:
            governance_path = self.meta_repo_path / 'governance'
            
            # Structure directory (for JSON schemas)
            structure_path = governance_path / 'structure'
            ensure_directory_exists(structure_path, "(structure)")
            
            # Create structure.json and schema files
            self.create_structure_json(structure_path)
            self.create_meta_repo_schema(structure_path)
            
            # Policies directory
            policies_path = governance_path / 'policies'
            ensure_directory_exists(policies_path, "(policies)")
            
            # Processes directory
            processes_path = governance_path / 'processes'
            ensure_directory_exists(processes_path, "(processes)")
            
            # Shared resources directory
            resources_path = governance_path / 'shared-resources'
            ensure_directory_exists(resources_path, "(shared resources)")
            ensure_directory_exists(resources_path / 'templates', "(templates)")
            
            # Standards directory
            standards_path = governance_path / 'standards'
            ensure_directory_exists(standards_path, "(standards)")
    
    def create_structure_json(self, structure_path: Path):
        """Create the structure.json file that defines the repository structure."""
        structure_file = structure_path / 'structure.json'
        if structure_file.exists():
            logger.debug("structure.json already exists")
            return
        
        structure_data = {
            "project_name": self.project_name,
            "github_username": self.github_username,
            "created_date": "2025-09-24",
            "version": "1.0.0",
            "structure": {
                "cloud-storage": {
                    "strategy": ["vision.md", "mission.md", "strategic-roadmap.md"],
                    "architecture": {
                        "principles": ["principles.md"],
                        "adr": [],
                        "patterns": [],
                        "portfolio": []
                    },
                    "workspace": {
                        "initiatives": [],
                        "meeting-minutes": [],
                        "projects": [],
                        "ad-hoc": [],
                        "notes": [],
                        "personal": [],
                        "family": []
                    },
                    "documentation": {
                        "meta-repo": [],
                        "core-services": [],
                        "saas-products": [],
                        "partner-products": [],
                        "charity-products": []
                    }
                },
                "meta-repo": {
                    "governance": {
                        "structure": ["structure.json", "meta-repo-schema.json"],
                        "policies": [
                            "contributing.md",
                            "code-of-conduct.md", 
                            "privacy-policy.md",
                            "security-policy.md",
                            "license.md",
                            "terms-of-service.md"
                        ],
                        "processes": [
                            "onboarding.md",
                            "offboarding.md",
                            "code-review.md",
                            "issue-management.md",
                            "release-management.md",
                            "security-management.md"
                        ],
                        "shared-resources": {
                            "templates": [
                                "pull-request-template.md",
                                "issue-template.md",
                                "architecture-decision-record-template.md"
                            ]
                        },
                        "standards": [
                            "coding-standards.md",
                            "documentation-standards.md",
                            "testing-standards.md",
                            "security-standards.md",
                            "access-control-standards.md"
                        ]
                    },
                    "automation": {
                        "scripts": [
                            "initialise_repo.py",
                            "enforce_structure.py", 
                            "generate_readmes.py"
                        ]
                    },
                    "documentation": {
                        "guides": ["getting-started.md"],
                        "shared-resources": [
                            "templates.md",
                            "glossary.md", 
                            "faq.md"
                        ]
                    }
                },
                "core-services": {
                    "contented-cms": [],
                    "lightbulb-innovation-hub": [],
                    "product-backlog-management": [],
                    "tasks": []
                },
                "saas-products": {
                    "sports-league": [],
                    "saas-product-2": []
                },
                "partner-products": {},
                "charity-products": {}
            }
        }
        
        try:
            with open(structure_file, 'w', encoding='utf-8') as f:
                json.dump(structure_data, f, indent=2)
            logger.info(f"Created structure.json: {structure_file}")
        except Exception as e:
            logger.error(f"Failed to create structure.json: {e}")
            raise
    
    def create_meta_repo_schema(self, structure_path: Path):
        """Create the meta-repo-schema.json file."""
        schema_file = structure_path / 'meta-repo-schema.json'
        if schema_file.exists():
            logger.debug("meta-repo-schema.json already exists")
            return
        
        schema_data = {
            "$schema": "http://json-schema.org/draft-07/schema#",
            "title": "Meta Repository Structure Schema",
            "description": "Schema for validating meta-repository structure",
            "type": "object",
            "properties": {
                "project_name": {"type": "string"},
                "github_username": {"type": "string"},
                "created_date": {"type": "string", "format": "date"},
                "version": {"type": "string"},
                "structure": {
                    "type": "object",
                    "properties": {
                        "cloud-storage": {"type": "object"},
                        "meta-repo": {"type": "object"},
                        "core-services": {"type": "object"},
                        "saas-products": {"type": "object"},
                        "partner-products": {"type": "object"},
                        "charity-products": {"type": "object"}
                    },
                    "required": ["cloud-storage", "meta-repo"]
                }
            },
            "required": ["project_name", "github_username", "version", "structure"]
        }
        
        try:
            with open(schema_file, 'w', encoding='utf-8') as f:
                json.dump(schema_data, f, indent=2)
            logger.info(f"Created meta-repo-schema.json: {schema_file}")
        except Exception as e:
            logger.error(f"Failed to create meta-repo-schema.json: {e}")
            raise
    
    def create_automation_scripts(self):
        """Create the automation scripts directory and placeholder scripts."""
        logger.info("Creating automation scripts...")
        
        if not self.dry_run:
            scripts_path = self.meta_repo_path / 'automation' / 'scripts'
            ensure_directory_exists(scripts_path, "(automation scripts)")
            
            # Create placeholder script files
            self.create_script_file(scripts_path / 'initialise_repo.py', 'initialise_repo')
            self.create_script_file(scripts_path / 'enforce_structure.py', 'enforce_structure')
            self.create_script_file(scripts_path / 'generate_readmes.py', 'generate_readmes')
    
    def create_script_file(self, script_path: Path, script_type: str):
        """Create a placeholder script file."""
        if script_path.exists():
            logger.debug(f"Script already exists: {script_path}")
            return
        
        script_templates = {
            'initialise_repo': '''#!/usr/bin/env python3
"""
Repository Initialization Script

This script initializes repository structure based on governance/structure/structure.json.
Uses the Repository Automation Module (Issue #32 implementation).

Usage:
    python initialise_repo.py [--dry-run] [--verbose] [--structure PATH] [--target PATH]

Note: This script requires the Structure Parser Module and Repository Automation Module.
      Run from the repository root directory.
"""

import sys
import argparse
from pathlib import Path

# Add the src directory to Python path for imports
src_path = Path(__file__).parent.parent.parent / 'src'
if src_path.exists():
    sys.path.insert(0, str(src_path))

try:
    from automation.repository_initializer import RepositoryInitializer
except ImportError as e:
    print(f"❌ Import error: {e}")
    print("💡 Make sure you're running from the repository root with the src/ directory available")
    print("💡 This script requires the Repository Automation Module (Issue #32)")
    sys.exit(1)


def main():
    """Initialize repository structure based on structure.json."""
    parser = argparse.ArgumentParser(
        description="Initialize repository structure from structure.json"
    )
    
    parser.add_argument('--structure', type=Path, 
                       default=Path('governance/structure/structure.json'),
                       help='Path to structure.json file')
    parser.add_argument('--target', type=Path,
                       help='Target directory for initialization')
    parser.add_argument('--dry-run', action='store_true',
                       help='Preview changes without making them')
    parser.add_argument('--verbose', action='store_true', 
                       help='Enable verbose logging')
    
    args = parser.parse_args()
    
    print("🚀 Repository Structure Initializer")
    print("=" * 40)
    
    if not args.structure.exists():
        print(f"❌ Structure file not found: {args.structure}")
        return 1
    
    try:
        initializer = RepositoryInitializer(dry_run=args.dry_run, verbose=args.verbose)
        success = initializer.initialize_repository(args.structure, args.target)
        
        if success:
            print("✅ Repository initialization completed!")
            return 0
        else:
            print("❌ Repository initialization failed.")
            return 1
            
    except KeyboardInterrupt:
        print("\\n⏹️  Initialization cancelled")
        return 1


if __name__ == "__main__":
    sys.exit(main())
''',
            'enforce_structure': '''#!/usr/bin/env python3
"""
Script to enforce the structure of the repo based on 
governance/structure/structure.json
"""

import json
import logging
from pathlib import Path


def main():
    """Enforce repository structure compliance."""
    print(f"Enforcing repository structure...")
    # TODO: Implementation needed
    

if __name__ == "__main__":
    main()
''',
            'generate_readmes': '''#!/usr/bin/env python3
"""
Script to generate README files for each service based on 
governance/structure/structure.json
"""

import json
import logging
from pathlib import Path


def main():
    """Generate README files based on structure."""
    print(f"Generating README files...")
    # TODO: Implementation needed
    

if __name__ == "__main__":
    main()
'''
        }
        
        try:
            with open(script_path, 'w', encoding='utf-8') as f:
                f.write(script_templates.get(script_type, '# TODO: Implement script\n'))
            script_path.chmod(0o755)  # Make executable
            logger.info(f"Created script: {script_path}")
        except Exception as e:
            logger.error(f"Failed to create script {script_path}: {e}")
            raise
    
    def setup_documentation(self):
        """Set up the documentation structure."""
        logger.info("Setting up documentation structure...")
        
        if not self.dry_run:
            docs_path = self.meta_repo_path / 'documentation'
            ensure_directory_exists(docs_path, "(meta-repo documentation)")
            
            # Create documentation subdirectories
            ensure_directory_exists(docs_path / 'guides', "(guides)")
            ensure_directory_exists(docs_path / 'shared-resources', "(shared resources)")
            
            # Create placeholder documentation files
            self.create_placeholder_docs()
    
    def create_placeholder_docs(self):
        """Create placeholder documentation files from templates."""
        docs_path = self.meta_repo_path / 'documentation'
        
        # Getting started guide from template
        getting_started_path = docs_path / 'guides' / 'getting-started.md'
        template_path = self.templates_dir / 'documentation' / 'guides' / 'getting-started.md.template'
        
        if not self.dry_run:
            create_file_from_template(
                template_path, 
                getting_started_path, 
                self.replacements, 
                "(getting started guide)"
            )
    
    def create_template_content(self):
        """Create content files from templates."""
        logger.info("Creating content from templates...")
        
        if not self.dry_run:
            # Create governance policy files
            self.create_governance_policies()
            # Create cloud storage strategy files  
            self.create_strategy_files()
            # Create shared resource templates
            self.create_shared_resource_templates()
    
    def create_governance_policies(self):
        """Create governance policy files from templates."""
        policies_path = self.meta_repo_path / 'governance' / 'policies'
        
        policy_templates = [
            'contributing.md.template',
            'code-of-conduct.md.template'
        ]
        
        for template_name in policy_templates:
            template_path = self.templates_dir / 'governance' / 'policies' / template_name
            dest_path = policies_path / template_name.replace('.template', '')
            create_file_from_template(template_path, dest_path, self.replacements, f"(policy: {template_name})")
    
    def create_strategy_files(self):
        """Create strategy files from templates."""
        strategy_path = self.cloud_storage_path / 'strategy'
        
        strategy_templates = [
            'vision.md.template',
            'mission.md.template'
        ]
        
        for template_name in strategy_templates:
            template_path = self.templates_dir / 'cloud-storage' / 'strategy' / template_name
            dest_path = strategy_path / template_name.replace('.template', '')
            create_file_from_template(template_path, dest_path, self.replacements, f"(strategy: {template_name})")
    
    def create_shared_resource_templates(self):
        """Create shared resource template files."""
        templates_path = self.meta_repo_path / 'governance' / 'shared-resources' / 'templates'
        
        resource_templates = [
            'pull-request-template.md.template',
            'issue-template.md.template',
            'architecture-decision-record-template.md.template'
        ]
        
        for template_name in resource_templates:
            template_path = self.templates_dir / 'governance' / 'shared-resources' / 'templates' / template_name
            dest_path = templates_path / template_name.replace('.template', '')
            create_file_from_template(template_path, dest_path, self.replacements, f"(template: {template_name})")


# Global logger will be initialized in main()
logger = None


def parse_arguments():
    """Parse command line arguments."""
    parser = argparse.ArgumentParser(
        description="Idempotent repository seeding script",
        formatter_class=argparse.RawDescriptionHelpFormatter,
        epilog="""
Examples:
  python seeding.py                              # Run with auto-detection
  python seeding.py --dry-run                   # Preview changes without making them  
  python seeding.py --verbose                   # Enable detailed logging
  python seeding.py --project myproj --username johndoe
  
Configuration file examples:
  python seeding.py --save-config myproject.yaml    # Save current settings to config
  python seeding.py --config myproject.yaml         # Load settings from config
  python seeding.py --list-configs                  # List available config files
        """
    )
    
    # Basic options
    parser.add_argument(
        '--project',
        type=str,
        help='Project name (default: auto-detect from directory)'
    )
    
    parser.add_argument(
        '--username', 
        type=str,
        help='GitHub username (default: auto-detect from git config)'
    )
    
    parser.add_argument(
        '--dry-run',
        action='store_true',
        help='Preview changes without making them'
    )
    
    parser.add_argument(
        '--verbose', '-v',
        action='store_true', 
        help='Enable verbose logging'
    )
    
    # Configuration file options
    parser.add_argument(
        '--config',
        type=Path,
        help='Load configuration from YAML or JSON file'
    )
    
    parser.add_argument(
        '--save-config',
        type=Path,
        help='Save current configuration to file (supports .yaml, .yml, .json)'
    )
    
    parser.add_argument(
        '--list-configs',
        action='store_true',
        help='List available configuration files in current directory'
    )
    
    # Advanced template options
    parser.add_argument(
        '--template-path',
        type=Path,
        help='Custom path to templates directory'
    )
    
    return parser.parse_args()


def main():
    """Main entry point."""
    global logger
    
    args = parse_arguments()
    logger = setup_logging(args.verbose)
    
    try:
        config = Configuration()
        config_data = None
        
        # Handle list-configs option
        if args.list_configs:
            config_files = config.list_available_configs()
            if config_files:
                logger.info("📋 Available configuration files:")
                for config_file in config_files:
                    try:
                        # Try to load and show basic info
                        temp_config = config.load_config(config_file)
                        project_name = temp_config.get('project_name', 'Unknown')
                        created_at = temp_config.get('created_at', 'Unknown')
                        logger.info(f"  {config_file} - Project: {project_name}, Created: {created_at}")
                    except Exception as e:
                        logger.info(f"  {config_file} - Error reading: {e}")
            else:
                logger.info("No configuration files found in current directory")
            return
        
        # Load configuration if specified
        if args.config:
            if not args.config.exists():
                logger.error(f"Configuration file not found: {args.config}")
                sys.exit(1)
            
            logger.info(f"Loading configuration from {args.config}")
            config_data = config.load_config(args.config)
        
        # Get project configuration (CLI args override config file)
<<<<<<< HEAD
        project_name = args.project or (config.get_project_name() if config_data else None) or get_project_name()
=======
        raw_project_name = args.project or (config.get_project_name() if config_data else None) or get_project_name()
        
        # Sanitize project name for security
        try:
            project_name = sanitize_project_name(raw_project_name)
        except ValueError as e:
            logger.error(f"Invalid project name: {e}")
            sys.exit(1)
        
>>>>>>> e8bda2ff
        github_username = args.username or (config.get_github_username() if config_data else None) or get_github_username()
        
        # Handle save-config option (save and exit)
        if args.save_config:
            logger.info(f"Saving configuration to {args.save_config}")
            config.save_config(
                args.save_config, 
                project_name, 
                github_username,
                template_path=str(args.template_path) if args.template_path else None
            )
            logger.info("✓ Configuration saved successfully!")
            return
        
        # Initialize and run seeder
        seeder = RepoSeeder(project_name, github_username, args.dry_run, config_data)
        
        # Override template path if specified
        if args.template_path:
            if args.template_path.exists():
                seeder.templates_dir = args.template_path
                logger.info(f"Using custom template path: {args.template_path}")
            else:
                logger.warning(f"Template path does not exist, using default: {seeder.templates_dir}")
        
        seeder.run()
        
        logger.info("✓ Repository seeding completed successfully!")
        if args.dry_run:
            logger.info("This was a dry run - no actual changes were made.")
            logger.info("Run without --dry-run to apply changes.")
            
    except KeyboardInterrupt:
        logger.info("Operation cancelled by user")
        sys.exit(1)
    except ImportError as e:
        if "yaml" in str(e).lower():
            logger.error("PyYAML is required for YAML configuration files.")
            logger.error("Install with: pip install pyyaml")
            logger.error("Alternatively, use JSON format for configuration files.")
        else:
            logger.error(f"Import error: {e}")
        sys.exit(1)
    except Exception as e:
        logger.error(f"Fatal error: {e}")
        if args.verbose:
            import traceback
            traceback.print_exc()
        sys.exit(1)


if __name__ == "__main__":
    main()


<|MERGE_RESOLUTION|>--- conflicted
+++ resolved
@@ -1001,9 +1001,6 @@
             config_data = config.load_config(args.config)
         
         # Get project configuration (CLI args override config file)
-<<<<<<< HEAD
-        project_name = args.project or (config.get_project_name() if config_data else None) or get_project_name()
-=======
         raw_project_name = args.project or (config.get_project_name() if config_data else None) or get_project_name()
         
         # Sanitize project name for security
@@ -1012,8 +1009,6 @@
         except ValueError as e:
             logger.error(f"Invalid project name: {e}")
             sys.exit(1)
-        
->>>>>>> e8bda2ff
         github_username = args.username or (config.get_github_username() if config_data else None) or get_github_username()
         
         # Handle save-config option (save and exit)
